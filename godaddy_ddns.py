--- conflicted
+++ resolved
@@ -75,21 +75,12 @@
 
 def main():
   hostnames = args.hostname.split('.')
-<<<<<<< HEAD
-  
-=======
-
->>>>>>> f4cb2c16
   if len(hostnames)<2:
     msg = 'Hostname "{}" is not a fully-qualified host name of form "HOST.DOMAIN.TOP".'.format(args.hostname)
     raise Exception(msg)
   elif len(hostnames)<3:
     hostnames.insert(0,'@')
-<<<<<<< HEAD
-  
-=======
 
->>>>>>> f4cb2c16
   if not args.ip:
     try:
       with urlopen("http://ipv4.icanhazip.com/") as f: resp=f.read()
